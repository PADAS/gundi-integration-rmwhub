from datetime import datetime
import json
import pytest

from app.actions.rmwhub import RmwHubAdapter, RmwSets
from app.actions.rmwhub import RmwHubClient
from app.conftest import AsyncMock


@pytest.mark.asyncio
async def test_rmwhub_adapter_download_data(
    mocker, get_mock_rmwhub_data, a_good_configuration, a_good_integration
):
    """
    Test rmwhub.download_data
    """

    # Setup mock_rmwhub_client
    mocker.patch(
        "app.actions.rmwhub.RmwHubClient.search_hub",
        return_value=json.dumps(get_mock_rmwhub_data),
    )

    from app.actions.rmwhub import RmwHubAdapter

    rmwadapter = RmwHubAdapter(
        a_good_integration.id,
        a_good_configuration.api_key,
        a_good_configuration.rmw_url,
        "super_secret_token",
        "er.destination.com",
    )
    start_datetime_str = datetime.now().strftime("%Y-%m-%d %H:%M:%S")
    minute_interval = 5
    rmw_sets = await rmwadapter.download_data(start_datetime_str, minute_interval)

    assert len(rmw_sets.sets) == 5


@pytest.mark.asyncio
# TODO: rewrite test
async def test_rmw_adapter_process_download(
    mocker, mock_rmwhub_items, a_good_configuration, a_good_integration
):
    """
    Test rmwhub.process_updates
    """

    # Setup mock_rmwhub_client
    mocker.patch(
        "app.actions.buoy.BuoyClient.get_er_subjects",
        return_value=[],
    )

    mocker.patch(
        "app.actions.buoy.BuoyClient.patch_er_subject_status",
        return_value=json.dumps(None),
    )

    rmwadapter = RmwHubAdapter(
        a_good_integration.id,
        a_good_configuration.api_key,
        a_good_configuration.rmw_url,
        "super_secret_token",
        "er.destination.com",
    )

    rmw_sets = RmwSets(sets=mock_rmwhub_items)
    start_datetime_str = datetime.now().strftime("%Y-%m-%d %H:%M:%S")
    minute_interval = 5
    observations = await rmwadapter.process_download(
        rmw_sets, start_datetime_str, minute_interval
    )

    assert len(observations) == 9


@pytest.mark.asyncio
async def test_rmwhub_adapter_search_hub(mocker, a_good_configuration):
    """
    Test rmwhub.search_hub
    """

    # Setup mock response
    mock_response = {
        "sets": [
            {
                "set_id": "set1",
                "deployment_type": "trawl",
                "traps": [{"sequence": 0, "latitude": 10.0, "longitude": 20.0}],
            },
            {
                "set_id": "set2",
                "deployment_type": "trawl",
                "traps": [{"sequence": 0, "latitude": 30.0, "longitude": 40.0}],
            },
        ]
    }

    mock_response_text = json.dumps(mock_response)

    mocker.patch(
        "app.actions.rmwhub.RmwHubClient.search_hub",
        return_value=mock_response_text,
    )

    rmw_client = RmwHubClient(
        a_good_configuration.api_key, a_good_configuration.rmw_url
    )
    start_datetime_str = datetime.now().strftime("%Y-%m-%d %H:%M:%S")
    response = await rmw_client.search_hub(start_datetime_str)

    assert response == mock_response_text


@pytest.mark.asyncio
async def test_rmwhub_adapter_search_hub_failure(mocker, a_good_configuration):
    """
    Test rmwhub.search_hub failure
    """

    mocker.patch(
        "app.actions.rmwhub.RmwHubClient.search_hub",
        return_value="Internal Server Error",
    )

    rmw_client = RmwHubClient(
        a_good_configuration.api_key, a_good_configuration.rmw_url
    )
    start_datetime_str = datetime.now().strftime("%Y-%m-%d %H:%M:%S")
    minute_interval = 60
    response = await rmw_client.search_hub(start_datetime_str)

    assert response == "Internal Server Error"


@pytest.mark.asyncio
async def test_rmwhub_adapter_process_upload_insert_success(
    mocker,
    a_good_configuration,
    a_good_integration,
    mock_rmwhub_items,
    mock_rmw_upload_response,
    mock_er_subjects,
    mock_er_subjects_from_rmw,
    mock_get_latest_observations,
):
    """
    Test RmwHubAdapter.process_upload insert operations
    """

    rmw_adapter = RmwHubAdapter(
        a_good_integration.id,
        a_good_configuration.api_key,
        a_good_configuration.rmw_url,
        "super_secret_token",
        "er.destination.com",
    )
    start_datetime_str = datetime.now().strftime("%Y-%m-%d %H:%M:%S")
    mock_log_activity = AsyncMock()
    mocker.patch("app.actions.rmwhub.log_action_activity", mock_log_activity)

    # Test handle 0 rmw_sets and 0 ER subjects
    data = []
    mocker.patch(
        "app.actions.buoy.BuoyClient.get_er_subjects",
        return_value=data,
    )
    result = {}
    mocker.patch(
        "app.actions.rmwhub.RmwHubAdapter._upload_data",
        return_value=result,
    )
    mocker.patch(
        "app.actions.rmwhub.RmwHubAdapter.search_own",
        return_value=RmwSets(sets=[]),
    )
    mocker.patch(
        "app.actions.buoy.BuoyClient.get_gear",
        return_value=[],
    )
    mocker.patch(
        "app.actions.buoy.BuoyClient.get_source_provider",
        return_value="rmw",
    )
    mocker.patch(
        "app.actions.buoy.BuoyClient.create_v1_observation",
        return_value=1,
    )

    observations, rmw_response = await rmw_adapter.process_upload(start_datetime_str)

    assert observations == 0

    # Test handle ER upload success
    data = mock_er_subjects
    mocker.patch(
        "app.actions.buoy.BuoyClient.get_er_subjects",
        return_value=data,
    )
    mocker.patch(
        "app.actions.rmwhub.RmwHubAdapter._upload_data",
        return_value=mock_rmw_upload_response,
    )
    mocker.patch(
        "app.actions.rmwhub.RmwHubAdapter.search_own",
        return_value=RmwSets(sets=[mock_rmwhub_items[0]]),
    )
    mocker.patch(
        "app.actions.buoy.BuoyClient.get_latest_observations",
        new=mock_get_latest_observations,
    )
    mocker.patch(
        "app.actions.buoy.BuoyClient.get_gear",
        return_value=[],
    )

    observations, rmw_response = await rmw_adapter.process_upload(start_datetime_str)
    assert observations == 5
    assert rmw_response["trap_count"] == 5

    # Test handle ER upload success with ER Subjects from RMW
    data = mock_er_subjects_from_rmw
    mocker.patch(
        "app.actions.buoy.BuoyClient.get_er_subjects",
        return_value=data,
    )
    mock_rmw_upload_response["trap_count"] = 0
    mocker.patch(
        "app.actions.rmwhub.RmwHubAdapter._upload_data",
        return_value=mock_rmw_upload_response,
    )
    mocker.patch(
        "app.actions.rmwhub.RmwHubAdapter.search_own",
        return_value=RmwSets(sets=[mock_rmwhub_items[0]]),
    )
    mocker.patch(
        "app.actions.buoy.BuoyClient.get_gear",
        return_value=[],
    )

<<<<<<< HEAD
    observations, rmw_response = await rmw_adapter.process_rmw_upload(
        start_datetime_str
    )
    # assert len(observations) == 0
    # assert rmw_response["trap_count"] == 0
=======
    observations, rmw_response = await rmw_adapter.process_upload(start_datetime_str)
    assert observations == 0
    assert rmw_response["trap_count"] == 0
>>>>>>> 1e5a0200


@pytest.mark.asyncio
async def test_rmwhub_adapter_process_upload_update_success(
    mocker,
    a_good_configuration,
    a_good_integration,
    mock_rmwhub_items_update,
    mock_er_subjects_update,
    mock_rmw_upload_response,
    mock_latest_observations,
):
    """
    Test RmwHubAdapter.process_upload update operations
    """

    rmw_adapter = RmwHubAdapter(
        a_good_integration.id,
        a_good_configuration.api_key,
        a_good_configuration.rmw_url,
        "super_secret_token",
        "http://er.destination.com",
    )
    start_datetime_str = datetime.now().strftime("%Y-%m-%d %H:%M:%S")
    mock_log_activity = AsyncMock()
    mocker.patch("app.actions.rmwhub.log_action_activity", mock_log_activity)

    # Test handle ER upload success with updates
    data = mock_er_subjects_update
    mocker.patch(
        "app.actions.buoy.BuoyClient.get_er_subjects",
        return_value=data,
    )
    mock_rmw_upload_response["trap_count"] = 3
    mocker.patch(
        "app.actions.rmwhub.RmwHubAdapter._upload_data",
        return_value=mock_rmw_upload_response,
    )
    mocker.patch(
        "app.actions.rmwhub.RmwHubAdapter.search_own",
        return_value=RmwSets(sets=mock_rmwhub_items_update),
    )
    mocker.patch(
        "app.actions.buoy.BuoyClient.get_gear",
        return_value=[],
    )
    mocker.patch(
        "app.actions.buoy.BuoyClient.get_latest_observations",
        return_value=mock_latest_observations,
    )
    mocker.patch(
        "app.actions.buoy.BuoyClient.get_source_provider",
        return_value={"source_provider": "rmwhub"}
    )
    mocker.patch(
        "app.actions.buoy.BuoyClient.create_v1_observation",
        return_value=0,
    )

    observations, rmw_response = await rmw_adapter.process_upload(start_datetime_str)
    # There will be no new observsation for items originally from RMW
    # because the set ID has already been added.
    assert observations == 0
    assert rmw_response


@pytest.mark.asyncio
async def test_rmwhub_adapter_process_upload_failure(
    mocker, a_good_configuration, a_good_integration, mock_rmwhub_items
):
    """
    Test rmwhub.search_hub no sets
    """

    rmw_adapter = RmwHubAdapter(
        a_good_integration.id,
        a_good_configuration.api_key,
        a_good_configuration.rmw_url,
        "super_secret_token",
        "er.destination.com",
    )
    start_datetime_str = datetime.now().strftime("%Y-%m-%d %H:%M:%S")
    mock_log_activity = AsyncMock()
    mocker.patch("app.actions.rmwhub.log_action_activity", mock_log_activity)

    # Test handle ER upload failure
    data = []
    mocker.patch(
        "app.actions.buoy.BuoyClient.get_er_subjects",
        return_value=data,
    )
    mocker.patch(
        "app.actions.rmwhub.RmwHubAdapter._upload_data",
        return_value={},
    )
    mocker.patch(
        "app.actions.rmwhub.RmwHubAdapter.search_own",
        return_value=RmwSets(sets=[mock_rmwhub_items[0]]),
    )
    mocker.patch(
        "app.actions.buoy.BuoyClient.get_gear",
        return_value=[],
    )

    observations, rmw_response = await rmw_adapter.process_upload(start_datetime_str)
    assert observations == 0
    assert rmw_response == {}


@pytest.mark.asyncio
async def test_rmwhub_adapter_create_rmw_update_from_er_subject(
    mocker,
    a_good_integration,
    a_good_configuration,
    mock_er_subjects,
    mock_rmwhub_items,
    mock_latest_observations,
):
    rmwadapter = RmwHubAdapter(
        a_good_integration.id,
        a_good_configuration.api_key,
        a_good_configuration.rmw_url,
        "super_secret_token",
        "er.destination.com",
    )

    mocker.patch(
        "app.actions.buoy.BuoyClient.get_latest_observations",
        return_value=mock_latest_observations,
    )

    # Test create INSERT update (no existing rmwHub gearset)
    gearset_insert = await rmwadapter._create_rmw_update_from_er_subject(
        mock_er_subjects[0]
    )

    assert gearset_insert
    assert gearset_insert.traps[0].id
    assert len(gearset_insert.traps[0].id) >= 32

    # Test create UPDATE update (existing rmwHub gearset)
    gearset_update = await rmwadapter._create_rmw_update_from_er_subject(
        mock_er_subjects[0], mock_rmwhub_items[0]
    )

    assert gearset_update
    assert gearset_update.traps[0].id
    assert len(gearset_update.traps[0].id) >= 32<|MERGE_RESOLUTION|>--- conflicted
+++ resolved
@@ -239,17 +239,9 @@
         return_value=[],
     )
 
-<<<<<<< HEAD
-    observations, rmw_response = await rmw_adapter.process_rmw_upload(
-        start_datetime_str
-    )
-    # assert len(observations) == 0
-    # assert rmw_response["trap_count"] == 0
-=======
     observations, rmw_response = await rmw_adapter.process_upload(start_datetime_str)
     assert observations == 0
     assert rmw_response["trap_count"] == 0
->>>>>>> 1e5a0200
 
 
 @pytest.mark.asyncio
