--- conflicted
+++ resolved
@@ -149,17 +149,10 @@
             devices.append(
                 {
                     "device_id": "rmwhub_"
-<<<<<<< HEAD
                     + trap.id.removeprefix("e_")
                     .removeprefix("rmwhub_")
                     .removeprefix("device_")
                     .removeprefix("edgetech_"),
-=======
-                    + trap.id.replace("e_", "")
-                    .replace("rmwhub_", "")
-                    .replace("device_", "")
-                    .replace("edgetech_", ""),
->>>>>>> 698da705
                     "label": "a" if trap.sequence == 1 else "b",
                     "location": {
                         "latitude": trap.latitude,
@@ -295,14 +288,10 @@
         """
 
         response = await self.rmw_client.search_hub(start_datetime_str, status)
-<<<<<<< HEAD
-        response_json = json.loads(response)
 
         if "sets" not in response_json:
             logger.error(f"Failed to download data from RMW Hub API. Error: {response}")
             return RmwSets(sets=[])
-=======
->>>>>>> 698da705
 
         return self.convert_to_sets(response)
 
@@ -348,13 +337,7 @@
                 deployment_type=set["deployment_type"],
                 traps_in_set=set["traps_in_set"],
                 trawl_path=set["trawl_path"],
-<<<<<<< HEAD
                 share_with=set.get("share_with", []),
-                when_updated_utc=set["when_updated_utc"],
-=======
-                share_with=set["share_with"],
->>>>>>> 698da705
-                traps=traps,
                 when_updated_utc=set["when_updated_utc"],
             )
 
@@ -487,13 +470,8 @@
         # Normalize the extracted data into a list of updates following to the RMWHub schema:
         updates = []
 
-<<<<<<< HEAD
         # RF-755 tech debt: Remove call to get gear when is_active status is accurately posted on observation
         self.er_client.get_gear()
-=======
-        # RF-755: Tech debt. Get gear to update is_active status
-        await self.er_client.get_gear()
->>>>>>> 698da705
 
         # Get updates from the last interval_minutes in ER
         er_subjects = await self.er_client.get_er_subjects(start_datetime_str)
@@ -620,10 +598,6 @@
             )
 
             # Create new updates from ER data for upload to RMWHub
-<<<<<<< HEAD
-=======
-            rmw_gearset = rmw_set_id_to_gearset_mapping[rmwhub_set_id]
->>>>>>> 698da705
             updated_gearset = await self._create_rmw_update_from_er_subject(
                 subject, rmwhub_gearset
             )
@@ -1015,20 +989,11 @@
             return None
 
         cleaned_str = (
-<<<<<<< HEAD
             subject_name.removeprefix("device_")
             .removeprefix("rmwhub_")
             .removeprefix("rmw_")
             .removeprefix("e_")
             .removeprefix("edgetech_")
-=======
-            subject_name.replace("device_", "")
-            .replace("rmwhub_", "")
-            .replace("rmw_", "")
-            .replace("e_", "")
-            .replace("edgetech_", "")
-            .replace("#", "")
->>>>>>> 698da705
             .lower()
         )
         return cleaned_str
