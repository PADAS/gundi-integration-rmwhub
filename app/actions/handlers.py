--- conflicted
+++ resolved
@@ -135,15 +135,9 @@
         rmw_response = {}
         try:
             (
-<<<<<<< HEAD
-                put_set_id_observations,
-                rmw_response,
-            ) = await rmw_adapter.process_rmw_upload(start_datetime_str)
-=======
                 num_put_set_id_observations,
                 rmw_response,
             ) = await rmw_adapter.process_upload(start_datetime_str)
->>>>>>> 1e5a0200
 
             if rmw_response and "detail" in rmw_response:
                 await log_action_activity(
@@ -169,13 +163,9 @@
                 )
         except ValueError as e:
             logger.error(f"Failed to upload changes to RMW Hub: {str(e)}")
-<<<<<<< HEAD
-            rmw_response = {}
-=======
             num_put_set_id_observations = 0
             rmw_response = {}
 
->>>>>>> 1e5a0200
 
         # Send the extracted data to Gundi in batches
         for batch in generate_batches(observations):
@@ -342,37 +332,6 @@
                 config_data=action_config.dict(),
             )
 
-<<<<<<< HEAD
-        # Upload changes from ER to RMW Hub
-        rmw_response = {}
-        put_set_id_observations, rmw_response = await rmw_adapter.process_rmw_upload(start_datetime_str)
-        total_observations.extend(put_set_id_observations)
-
-        if rmw_response and "detail" in rmw_response:
-            await log_action_activity(
-                integration_id=integration.id,
-                action_id="pull_observations_24_hour_sync",
-                level=LogLevel.ERROR,
-                title="Failed to upload data to rmwHub.",
-                data={
-                    "rmw_response": str(rmw_response),
-                },
-                config_data=action_config.dict(),
-            )
-        else:
-            await log_action_activity(
-                integration_id=integration.id,
-                action_id="pull_observations_24_hour_sync",
-                level=LogLevel.INFO,
-                title="Process upload to rmwHub completed.",
-                data={
-                    "rmw_response": str(rmw_response),
-                },
-                config_data=action_config.dict(),
-            )
-
-=======
->>>>>>> 1e5a0200
         # Send the extracted data to Gundi in batches
         for batch in generate_batches(observations):
             logger.info(f"Sending {len(batch)} observations to Gundi...")
